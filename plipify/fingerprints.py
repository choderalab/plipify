--- conflicted
+++ resolved
@@ -2,18 +2,8 @@
 fingerprints.py
 ---------------
 
-<<<<<<< HEAD
-Factories that take a Structure and produce
-an interaction fingerprint
-"""
-
-from collections import Counter
-
-from .core import Structure
-=======
 Factories that take a Structure or multiple structures and produce
 an interaction fingerprint.
->>>>>>> ca31d656
 
 """
 
@@ -74,9 +64,7 @@
         # TODO: Some boolean paths are not covered here! Provide errors or implement missing path.
         fingerprints = []
         for structure in self.structures:
-            fingerprint = self._calculate_fingerprint_one_structure(
-                structure, labeled=labeled
-            )
+            fingerprint = self._calculate_fingerprint_one_structure(structure, labeled=labeled)
             fingerprints.append(fingerprint)
 
         if cumulative:
@@ -117,9 +105,7 @@
         # [ 0 0 0 0 0 0 0 0 0 0 1 0 0 0 0 1 ]
         #   ^ -->
         for position in zip(*fingerprints):
-            total = sum(
-                [getattr(structure, "value", structure) for structure in position]
-            )
+            total = sum([getattr(structure, "value", structure) for structure in position])
             if hasattr(position[0], "label"):  #  this is the labeled fingerprint!
                 labels = [structure.label for structure in position]
                 # Check all residues are equivalent!
