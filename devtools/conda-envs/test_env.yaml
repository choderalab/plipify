name: test
channels:
  - conda-forge
  - defaults
dependencies:
  # Base depends
  - python
  - pip
  - pandas
  - tqdm
  - numpy
  - jupyterlab
  - nglview
<<<<<<< HEAD
  - plip
  - matplotlib-base
  - seaborn
=======
  - matplotlib
  - plotly
  - seaborn
  - ipywidgets
>>>>>>> ca31d656
    # Testing
  - pytest
  - pytest-cov<|MERGE_RESOLUTION|>--- conflicted
+++ resolved
@@ -11,16 +11,11 @@
   - numpy
   - jupyterlab
   - nglview
-<<<<<<< HEAD
   - plip
   - matplotlib-base
   - seaborn
-=======
-  - matplotlib
   - plotly
-  - seaborn
   - ipywidgets
->>>>>>> ca31d656
     # Testing
   - pytest
   - pytest-cov